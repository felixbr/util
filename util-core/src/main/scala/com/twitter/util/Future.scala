package com.twitter.util

import java.util.concurrent.atomic.{AtomicInteger, AtomicReferenceArray}
import scala.collection.mutable
import scala.annotation.tailrec

import com.twitter.concurrent.{Offer, IVar}
import com.twitter.conversions.time._
import java.util.concurrent.{CancellationException, TimeUnit, Future => JavaFuture}

object Future {
  val DEFAULT_TIMEOUT = Duration.MaxValue
  val Unit = apply(())
  val Done = Unit

  /**
   * Make a Future with a constant value. E.g., Future.value(1) is a Future[Int].
   */
  def value[A](a: A): Future[A] = new Promise[A](Return(a))

  /**
   * Make a Future with an error. E.g., Future.exception(new Exception("boo"))
   */
  def exception[A](e: Throwable): Future[A] = new Promise[A](Throw(e))

  def void() = Future[Void] { null }

  /**
   * A factory function to "lift" computations into the Future monad. It will catch
   * exceptions and wrap them in the Throw[_] type. Non-exceptional values are wrapped
   * in the Return[_] type.
   */
  def apply[A](a: => A): Future[A] = new Promise[A](Try(a))

  /**
   * Flattens a nested future.  Same as ffa.flatten, but easier to call from Java.
   */
  def flatten[A](ffa: Future[Future[A]]): Future[A] = ffa.flatten

  /**
   * Take a sequence of Futures, wait till they all complete
   * successfully.  The future fails immediately if any of the joined
   * Futures do, mimicking the semantics of exceptions.
   *
   * @param fs a sequence of Futures
   * @return a Future[Unit] whose value is populated when all of the fs return.
   */
  def join[A](fs: Seq[Future[A]]): Future[Unit] = {
    if (fs.isEmpty) {
      Unit
    } else {
      val count = new AtomicInteger(fs.size)
      makePromise[Unit]() { promise =>
        fs foreach { f =>
          promise.linkTo(f)
          f onSuccess { _ =>
            if (count.decrementAndGet() == 0)
              promise() = Return(())
          } onFailure { cause =>
            promise.updateIfEmpty(Throw(cause))
          }
        }
      }
    }
  }

  /**
   * Collect the results from the given futures into a new future of
   * Seq[A].
   *
   * @param fs a sequence of Futures
   * @return a Future[Seq[A]] containing the collected values from fs.
   */
  def collect[A](fs: Seq[Future[A]]): Future[Seq[A]] = {
    if (fs.isEmpty) {
      Future(Seq[A]())
    } else {
      val results = new AtomicReferenceArray[A](fs.size)
      val count = new AtomicInteger(fs.size)
      makePromise[Seq[A]]() { promise =>
        for (i <- 0 until fs.size) {
          val f = fs(i)
          promise.linkTo(f)
          f onSuccess { x =>
            results.set(i, x)
            if (count.decrementAndGet() == 0) {
              val resultsArray = new mutable.ArrayBuffer[A](fs.size)
              for (j <- 0 until fs.size) resultsArray += results.get(j)
              promise.setValue(resultsArray)
            }
          } onFailure { cause =>
            promise.updateIfEmpty(Throw(cause))
          }
        }
      }
    }
  }

  /*
   * original version:
   *
   * often, this version will not trigger even after all of the collected
   * futures have triggered. some debugging is required.
   *
  def collect[A](fs: Seq[Future[A]]): Future[Seq[A]] = {
    val collected = fs.foldLeft(Future.value(Nil: List[A])) { case (a, e) =>
      a flatMap { aa => e map { _ :: aa } }
    } map { _.reverse }

    // Cancellations don't get propagated in flatMap because the
    // computation is short circuited.  Thus we link manually to get
    // the expected behavior from collect().
    fs foreach { f => collected.linkTo(f) }

    collected
  }
  */

  /**
   * "Select" off the first future to be satisfied.  Return this as a
   * result, with the remainder of the Futures as a sequence.
   */
  def select[A](fs: Seq[Future[A]]): Future[(Try[A], Seq[Future[A]])] = {
    if (fs.isEmpty) {
      Future.exception(new IllegalArgumentException("empty future list!"))
    } else {
      makePromise[(Try[A], Seq[Future[A]])](fs: _*) { promise =>
        @tailrec
        def stripe(heads: Seq[Future[A]], elem: Future[A], tail: Seq[Future[A]]) {
          elem respond { res =>
            if (!promise.isDefined) {
              promise.updateIfEmpty(Return((res, heads ++ tail)))
            }
          }

          if (!tail.isEmpty)
            stripe(heads ++ Seq(elem), tail.head, tail.tail)
        }

        stripe(Seq(), fs.head, fs.tail)
      }
    }
  }

  /**
   * Repeat a computation that returns a Future some number of times, after each
   * computation completes.
   */
  def times[A](n: Int)(f: => Future[A]): Future[Unit] = {
    val count = new AtomicInteger(0)
    whileDo(count.getAndIncrement() < n)(f)
  }

  /**
   * Repeat a computation that returns a Future while some predicate obtains,
   * after each computation completes.
   */
  def whileDo[A](p: => Boolean)(f: => Future[A]): Future[Unit] = {
    def loop(): Future[Unit] = {
      if (p) f flatMap { _ => loop() }
      else Future.Unit
    }

    loop()
  }

  def parallel[A](n: Int)(f: => Future[A]): Seq[Future[A]] = {
    (0 until n) map { i => f }
  }

  private[util] def makePromise[A](links: Cancellable*)(f: Promise[A] => Unit): Promise[A] = {
    val promise = new Promise[A]
    links foreach { promise.linkTo(_) }
    f(promise)
    promise
  }
}

/**
 * An alternative interface for handling Future Events. This interface is designed
 * to be friendly to Java users since it does not require closures.
 */
trait FutureEventListener[T] {
  /**
   * Invoked if the computation completes successfully
   */
  def onSuccess(value: T): Unit

  /**
   * Invoked if the computation completes unsuccessfully
   */
  def onFailure(cause: Throwable): Unit
}

/**
 * A computation evaluated asynchronously. This implementation of Future does not
 * assume any concrete implementation; in particular, it does not couple the user
 * to a specific executor or event loop.
 *
 * Note that this class extends Try[_] indicating that the results of the computation
 * may succeed or fail.
 */
abstract class Future[+A] extends TryLike[A, Future] with Cancellable {
  import Future.{DEFAULT_TIMEOUT, makePromise}

  /**
   * When the computation completes, invoke the given callback function. Respond()
   * yields a Try (either a Return or a Throw). This method is most useful for
   * very generic code (like libraries). Otherwise, it is a best practice to use
   * one of the alternatives (onSuccess(), onFailure(), etc.). Note that almost
   * all methods on Future[_] are written in terms of respond(), so this is
   * the essential template method for use in concrete subclasses.
   */
  def respond(k: Try[A] => Unit): Future[A]

  /**
   * Block indefinitely, wait for the result of the Future to be available.
   */
  override def apply(): A = apply(DEFAULT_TIMEOUT)

  /**
   * Block, but only as long as the given Timeout.
   */
  def apply(timeout: Duration): A = get(timeout)()

  def isReturn = get(DEFAULT_TIMEOUT) isReturn
  def isThrow = get(DEFAULT_TIMEOUT) isThrow

  /**
   * Is the result of the Future available yet?
   */
  def isDefined: Boolean

  /**
   * Trigger a callback if this future is cancelled.
   */
  def onCancellation(f: => Unit)

  /**
   * Demands that the result of the future be available within `timeout`. The result
   * is a Return[_] or Throw[_] depending upon whether the computation finished in
   * time.
   */
  def get(timeout: Duration): Try[A]

  /**
   * Polls for an available result.  If the Future has been satisfied,
   * returns Some(result), otherwise None.
   */
  def poll: Option[Try[A]]

  /**
   * Same as the other within, but with an implicit timer. Sometimes this is more convenient.
   */
  def within(timeout: Duration)(implicit timer: Timer): Future[A] =
    within(timer, timeout)

  /**
   * Returns a new Future that will error if this Future does not return in time.
   *
   * @param timeout indicates how long you are willing to wait for the result to be available.
   */
  def within(timer: Timer, timeout: Duration): Future[A] = {
    makePromise[A](this) { promise =>
      val task = timer.schedule(timeout.fromNow) {
        promise.updateIfEmpty(Throw(new TimeoutException(timeout.toString)))
      }
      respond { r =>
        task.cancel()
        promise.updateIfEmpty(r)
      }
    }
  }

  /**
   * Invoke the callback only if the Future returns successfully. Useful for Scala for comprehensions.
   * Use onSuccess instead of this method for more readable code.
   */
  override def foreach(k: A => Unit) =
    respond(_ foreach k)

  def map[B](f: A => B): Future[B] = flatMap { a => Future { f(a) } }

  /**
   * Invoke the function on the result, if the computation was
   * successful.  Returns a chained Future as in `respond`.
   *
   * @return chained Future
   */
  def onSuccess(f: A => Unit): Future[A] =
    respond {
      case Return(value) => f(value)
      case _ =>
    }

  /**
   * Invoke the function on the error, if the computation was
   * unsuccessful.  Returns a chained Future as in `respond`.
   *
   * @return chained Future
   */
  def onFailure(rescueException: Throwable => Unit): Future[A] =
    respond {
      case Throw(throwable) => rescueException(throwable)
      case _ =>
    }

  def addEventListener(listener: FutureEventListener[_ >: A]) = respond {
    case Throw(cause)  => listener.onFailure(cause)
    case Return(value) => listener.onSuccess(value)
  }

  /**
   * Choose the first Future to succeed.
   *
   * @param other another Future
   * @return a new Future whose result is that of the first of this and other to return
   */
  def select[U >: A](other: Future[U]): Future[U] = {
    makePromise[U](other, this) { promise =>
      other respond { promise.updateIfEmpty(_) }
      this  respond { promise.updateIfEmpty(_) }
    }
  }

  /**
   * A synonym for select(): Choose the first Future to succeed.
   */
  def or[U >: A](other: Future[U]): Future[U] = select(other)

  /**
   * Combines two Futures into one Future of the Tuple of the two results.
   */
  def join[B](other: Future[B]): Future[(A, B)] = {
    makePromise[(A, B)](this, other) { promise =>
      respond {
        case Throw(t) => promise() = Throw(t)
        case Return(a) => other respond {
          case Throw(t) => promise() = Throw(t)
          case Return(b) => promise() = Return((a, b))
        }
      }
    }
  }

  /**
   * Convert this Future[A] to a Future[Unit] by discarding the result.
   */
  def unit: Future[Unit] = map(_ => ())

  /**
   * Send updates from this Future to the other.
   * ``other'' must not yet be satisfied.
   */
  def proxyTo[B >: A](other: Promise[B]) {
    respond { other() = _ }
  }

  /**
   * An offer for this future.  The offer is activated when the future
   * is satisfied.
   */
  def toOffer: Offer[Try[A]] = new Offer[Try[A]] {
    def poll() = if (isDefined) Some(() => get(0.seconds)) else None
    def enqueue(setter: Setter) = {
      respond { v =>
        setter() foreach { _(v) }
      }
      // we can't dequeue futures
      () => ()
    }
    def objects = Seq()
  }

  /**
   * Convert a Twitter Future to a Java native Future. This should match the semantics
   * of a Java Future as closely as possible to avoid issues with the way another API might
   * use them. See:
   *
   * http://download.oracle.com/javase/6/docs/api/java/util/concurrent/Future.html#cancel(boolean)
   */
  def toJavaFuture: JavaFuture[_ <: A] = {
    val f = this
    new JavaFuture[A] {
      override def cancel(cancel: Boolean): Boolean = {
        if (isDone || isCancelled) {
          false
        } else {
          f.cancel()
          true
        }
      }

      override def isCancelled: Boolean = {
        f.isCancelled
      }

      override def isDone: Boolean = {
        f.isCancelled || f.isDefined
      }

      override def get(): A = {
        if (isCancelled) {
          throw new CancellationException()
        }
        f()
      }

      override def get(time: Long, timeUnit: TimeUnit): A = {
        if (isCancelled) {
          throw new CancellationException()
        }
        f.get(Duration.fromTimeUnit(time, timeUnit)) match {
          case Return(r) => r
          case Throw(e) => throw e
        }
      }
    }
  }

  /**
   * Converts a Future[Future[B]] into a Future[B]
   */
  def flatten[B](implicit ev: A <:< Future[B]): Future[B]
}

object Promise {
  case class ImmutableResult(message: String) extends Exception(message)
}

/**
 * A concrete Future implementation that is
 * updatable by some executor or event loop.  A
 * typical use of Promise is for a client to
 * submit a request to some service.  The client
 * is given an object that inherits from
 * Future[_].  The server stores a reference to
 * this object as a Promise[_] and updates the
 * value when the computation completes.
 */
class Promise[A] private[Promise] (
  private[Promise] final val ivar: IVar[Try[A]],
  private[Promise] final val cancelled: IVar[Unit])
  extends Future[A]
{
  import Future.makePromise
  import Promise._

  @volatile private[this] var chained: Future[A] = null
  def this() = this(new IVar[Try[A]], new IVar[Unit])

<<<<<<< HEAD
  override def toString = "Promise@%s(ivar=%s, cancelled=%s)".format(hashCode, ivar, cancelled)

  def isCancelled = cancelled.isDefined
  def cancel() = cancelled.set(())
  def linkTo(other: Cancellable) = cancelled.get { _ => other.cancel() }

=======
>>>>>>> 3143a276
  /**
   * Secondary constructor where result can be provided immediately.
   */
  def this(result: Try[A]) {
    this()
    this.ivar.set(result)
  }

  def isCancelled = cancelled.isDefined
  def cancel() = cancelled.set(())
  def linkTo(other: Cancellable) {
    cancelled.get {
      case () => other.cancel()
    }
  }

  def get(timeout: Duration): Try[A] =
    ivar(timeout) getOrElse {
      Throw(new TimeoutException(timeout.toString))
    }

  def poll = ivar.poll

  /**
   * Merge `other` into this promise.  See
   * {{com.twitter.concurrent.IVar.merge}} for
   * details.  This is necessary in bind
   * operations (flatMap, rescue) in order to
   * prevent space leaks under iteration.
   *
   * Cancellation state is merged along with
   * values, but the semantics are slightly
   * different.  Because the receiver of a promise
   * may affect its cancellation status, we must
   * allow for divergence here: if `this` has been
   * cancelled, but `other` is already complete,
   * `other` will not change its cancellation
   * state (which is fixed at false).
   */
  private[Promise] def merge(other: Future[A]) {
    if (other.isInstanceOf[Promise[_]]) {
      val p = other.asInstanceOf[Promise[A]]
      this.ivar.merge(p.ivar)
      this.cancelled.merge(p.cancelled, twoway=true)
    } else {
      other.proxyTo(this)
      this.linkTo(other)
    }
  }

  def isDefined = ivar.isDefined

  /**
   * Populate the Promise with the given result.
   *
   * @throws ImmutableResult if the Promise is already populated
   */
  def setValue(result: A) = update(Return(result))

  /**
   * Populate the Promise with the given exception.
   *
   * @throws ImmutableResult if the Promise is already populated
   */
  def setException(throwable: Throwable) = update(Throw(throwable))

  /**
   * Populate the Promise with the given Try. The try can either be a value
   * or an exception. setValue and setException are generally more readable
   * methods to use.
   *
   * @throws ImmutableResult if the Promise is already populated
   */
  def update(result: Try[A]) {
    updateIfEmpty(result) || {
      throw new ImmutableResult("Result set multiple times: " + result)
    }
  }

  /**
   * Populate the Promise with the given Try. The try can either be a value
   * or an exception. setValue and setException are generally more readable
   * methods to use.
   *
   * @return true only if the result is updated, false if it was already set.
   */
  def updateIfEmpty(newResult: Try[A]) =
    ivar.set(newResult)

  private[this] def respond0(k: Try[A] => Unit) {
    val saved = Locals.save()
    ivar.get { result =>
      val current = Locals.save()
      saved.restore()
      try
        k(result)
      finally
        current.restore()
    }
  }

  override def respond(k: Try[A] => Unit): Future[A] = {
    // Note that there's a race here, but that's
    // okay.  The resulting Futures are
    // equivalent, and it only makes the
    // optimization less effective.
    //
    // todo: given that it's likely most responds
    // don't actually result in the chained ivar
    // being used, we could create a shell
    // promise.  this would get rid of one object
    // allocation (the chained ivar).
    if (chained eq null)
      chained = new Promise(ivar.chained, cancelled)
    val next = chained
    respond0(k)
    next
  }

  /**
   * Invoke 'f' if this Future is cancelled.
   */
  def onCancellation(f: => Unit) {
    linkTo(new CancellableSink(f))
  }

  /**
   * flatMaps propagate cancellation to the parent
   * promise while it remains waiting.  This means
   * that in a chain of flatMaps, cancellation
   * only affects the current parent promise that
   * is being waited on.
   */
  def flatMap[B, AlsoFuture[B] >: Future[B] <: Future[B]](
    f: A => AlsoFuture[B]
  ): Future[B] = {
    val promise = new Promise[B]
    val k = { _: Unit => this.cancel() }
    promise.cancelled.get(k)
    respond0 {
      case Return(r) =>
        try {
          promise.cancelled.unget(k)
          promise.merge(f(r))
        } catch {
          case e =>
            promise() = Throw(e)
        }

      case Throw(e) =>
        promise() = Throw(e)
    }
    promise
  }

  def flatten[B](implicit ev: A <:< Future[B]): Future[B] =
    flatMap[B, Future] { x => x }

  def rescue[B >: A, AlsoFuture[B] >: Future[B] <: Future[B]](
    rescueException: PartialFunction[Throwable, AlsoFuture[B]]
  ): Future[B] = {
    val promise = new Promise[B]
    val k = { _: Unit => this.cancel() }
    promise.cancelled.get(k)
    respond0 {
      case r: Return[_] =>
        promise() = r

      case Throw(e) if rescueException.isDefinedAt(e) =>
        try {
          promise.cancelled.unget(k)
          promise.merge(rescueException(e))
        } catch {
          case e => promise() = Throw(e)
        }
      case Throw(e) =>
        promise() = Throw(e)
    }
    promise
  }

  override def filter(p: A => Boolean): Future[A] = {
    makePromise[A](this) { promise =>
      respond0 { x => promise() = x.filter(p) }
    }
  }

  def handle[B >: A](rescueException: PartialFunction[Throwable, B]) = rescue {
    case e: Throwable if rescueException.isDefinedAt(e) => Future(rescueException(e))
    case e: Throwable                                   => this
  }

  private[util] def depth = ivar.depth
}

class FutureTask[A](fn: => A) extends Promise[A] with Runnable {
  def run() {
    update(Try(fn))
  }
}

object FutureTask {
  def apply[A](fn: => A) = new FutureTask[A](fn)
}

private[util] object FutureBenchmark {
  /**
   * Admittedly, this is not very good microbenchmarking technique.
   */

  import com.twitter.conversions.storage._
  private[this] val NumIters = 100.million

  private[this] def bench[A](numIters: Long)(f: => A): Long = {
    val begin = System.currentTimeMillis()
    (0L until numIters) foreach { _ => f }
    System.currentTimeMillis() - begin
  }

  private[this] def run[A](name: String)(work: => A) {
    printf("Warming up %s.. ", name)
    val warmupTime = bench(NumIters)(work)
    printf("%d ms\n", warmupTime)

    printf("Running .. ")
    val runTime = bench(NumIters)(work)

    printf(
      "%d ms, %d %s/sec\n",
      runTime, 1000 * NumIters / runTime, name)
  }

  def main(args: Array[String]) {
    run("respond") {
      val promise = new Promise[Unit]
      promise respond { res => () }
      promise() = Return(())
    }

    run("flatMaps") {
      val promise = new Promise[Unit]
      promise flatMap { _ => Future.value(()) }
      promise() = Return(())
    }
  }
}

private[util] object Leaky {
  def main(args: Array[String]) {
    def loop(i: Int): Future[Int] = Future.value(i) flatMap { count =>
      if (count % 1000000 == 0) {
        System.gc()
        println("iter %d %dMB".format(
          count, Runtime.getRuntime().totalMemory()>>20))
      }
      loop(count + 1)
    }

    loop(1)
  }
}<|MERGE_RESOLUTION|>--- conflicted
+++ resolved
@@ -449,15 +449,8 @@
   @volatile private[this] var chained: Future[A] = null
   def this() = this(new IVar[Try[A]], new IVar[Unit])
 
-<<<<<<< HEAD
   override def toString = "Promise@%s(ivar=%s, cancelled=%s)".format(hashCode, ivar, cancelled)
 
-  def isCancelled = cancelled.isDefined
-  def cancel() = cancelled.set(())
-  def linkTo(other: Cancellable) = cancelled.get { _ => other.cancel() }
-
-=======
->>>>>>> 3143a276
   /**
    * Secondary constructor where result can be provided immediately.
    */
